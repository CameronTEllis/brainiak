--- conflicted
+++ resolved
@@ -100,9 +100,7 @@
                 ext.extra_link_args.append(cpp_flag(self.compiler))
         build_ext.build_extensions(self)
 
-<<<<<<< HEAD
-__pkgdata__ = {u'brainiak/utils/grey_matter_mask': [u'*.npy']}
-=======
+
     def finalize_options(self):
         super().finalize_options()
         import numpy
@@ -113,7 +111,6 @@
             pybind11.get_include(),
         ])
 
->>>>>>> 3dd2341f
 
 setup(
     name='brainiak',
@@ -144,6 +141,6 @@
     ext_modules=ext_modules,
     cmdclass={'build_ext': BuildExt},
     packages=find_packages(),
-    package_data=__pkgdata__,
+    package_data={'brainiak.utils': ['grey_matter_mask.npy']},
     zip_safe=False,
 )