from distutils import sysconfig

from setuptools import setup, Extension, find_packages
from setuptools.command.build_ext import build_ext
import os
import sys
import setuptools
from copy import deepcopy

assert sys.version_info >= (3, 4), (
    "Please use Python version 3.4 or higher, "
    "lower versions are not supported"
)

here = os.path.abspath(os.path.dirname(__file__))

# Get the long description from the README file
with open(os.path.join(here, 'README.rst'), encoding='utf-8') as f:
    long_description = f.read()


ext_modules = [
    Extension(
        'brainiak.factoranalysis.tfa_extension',
        ['brainiak/factoranalysis/tfa_extension.cpp'],
    ),
    Extension(
        'brainiak.fcma.fcma_extension',
        ['brainiak/fcma/src/fcma_extension.cc'],
    ),
    Extension(
        'brainiak.fcma.cython_blas',
        ['brainiak/fcma/cython_blas.pyx'],
    ),
    Extension(
        'brainiak.eventseg._utils',
        ['brainiak/eventseg/_utils.pyx'],
    ),
]


# As of Python 3.6, CCompiler has a `has_flag` method.
# cf http://bugs.python.org/issue26689
def has_flag(compiler, flagname):
    """Return a boolean indicating whether a flag name is supported on
    the specified compiler.
    """
    import tempfile
    with tempfile.NamedTemporaryFile('w', suffix='.cpp') as f:
        f.write('int main (int argc, char **argv) { return 0; }')
        try:
            compiler.compile([f.name], extra_postargs=[flagname])
        except setuptools.distutils.errors.CompileError:
            return False
    return True


def cpp_flag(compiler):
    """Return the -std=c++[11/14] compiler flag.

    The c++14 is prefered over c++11 (when it is available).
    """
    if has_flag(compiler, '-std=c++14'):
        return '-std=c++14'
    elif has_flag(compiler, '-std=c++11'):
        return '-std=c++11'
    else:
        raise RuntimeError('Unsupported compiler -- at least C++11 support '
                           'is needed!')


class BuildExt(build_ext):
    """A custom build extension for adding compiler-specific options."""
    c_opts = {
        'unix': ['-g0', '-fopenmp'],
    }

    # FIXME Workaround for using the Intel compiler by setting the CC env var
    # Other uses of ICC (e.g., cc binary linked to icc) are not supported
    if (('CC' in os.environ and 'icc' in os.environ['CC'])
            or 'icc' in sysconfig.get_config_var('CC')):
        c_opts['unix'] += ['-lirc', '-lintlc']

    if sys.platform == 'darwin':
        c_opts['unix'] += ['-stdlib=libc++', '-mmacosx-version-min=10.7',
                           '-ftemplate-depth-1024']

    def build_extensions(self):
        ct = self.compiler.compiler_type
        opts = self.c_opts.get(ct, [])
        if ct == 'unix':
            opts.append('-DVERSION_INFO="%s"' %
                        self.distribution.get_version())
        for ext in self.extensions:
            ext.extra_compile_args = deepcopy(opts)
            ext.extra_link_args = deepcopy(opts)
            lang = ext.language or self.compiler.detect_language(ext.sources)
            if lang == 'c++':
                ext.extra_compile_args.append(cpp_flag(self.compiler))
                ext.extra_link_args.append(cpp_flag(self.compiler))
        build_ext.build_extensions(self)


    def finalize_options(self):
        super().finalize_options()
        import numpy
        import pybind11
        self.include_dirs.extend([
            numpy.get_include(),
            pybind11.get_include(user=True),
            pybind11.get_include(),
        ])


setup(
    name='brainiak',
    use_scm_version=True,
    setup_requires=[
        'cython',
        'numpy',
        'pybind11>=1.7',
        'setuptools_scm',
    ],
    install_requires=[
        'cython',
        'mpi4py',
        'numpy',
        'scikit-learn>=0.18',
        'scipy',
        'pymanopt',
        'theano',
        'pybind11>=1.7',
        'pathos',
    ],
    author='Princeton Neuroscience Institute and Intel Corporation',
    author_email='bryn.keller@intel.com',
    url='https://github.com/IntelPNI/brainiak',
    description='Brain Imaging Analysis Kit',
    license='Apache 2',
    keywords='neuroscience, algorithm, fMRI, distributed, scalable',
    long_description=long_description,
    ext_modules=ext_modules,
    cmdclass={'build_ext': BuildExt},
    packages=find_packages(),
    package_data={'brainiak.utils': ['grey_matter_mask.npy']},
<<<<<<< HEAD
=======
    python_requires='>=3.4',
>>>>>>> 1895ec0e
    zip_safe=False,
)<|MERGE_RESOLUTION|>--- conflicted
+++ resolved
@@ -100,7 +100,6 @@
                 ext.extra_link_args.append(cpp_flag(self.compiler))
         build_ext.build_extensions(self)
 
-
     def finalize_options(self):
         super().finalize_options()
         import numpy
@@ -143,9 +142,6 @@
     cmdclass={'build_ext': BuildExt},
     packages=find_packages(),
     package_data={'brainiak.utils': ['grey_matter_mask.npy']},
-<<<<<<< HEAD
-=======
     python_requires='>=3.4',
->>>>>>> 1895ec0e
     zip_safe=False,
 )