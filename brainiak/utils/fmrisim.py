#  Copyright 2016 Intel Corporation
#
#  Licensed under the Apache License, Version 2.0 (the "License");
#  you may not use this file except in compliance with the License.
#  You may obtain a copy of the License at
#
#       http://www.apache.org/licenses/LICENSE-2.0
#
#  Unless required by applicable law or agreed to in writing, software
#  distributed under the License is distributed on an "AS IS" BASIS,
#  WITHOUT WARRANTIES OR CONDITIONS OF ANY KIND, either express or implied.
#  See the License for the specific language governing permissions and
#  limitations under the License.

"""fMRI Simulator

Simulate fMRI data for a single subject.

This code provides a set of functions necessary to produce realistic
simulations of fMRI data. There are two main steps: characterizing the
signal and generating the noise model, which are then combined to simulate
brain data. Tools are included to support the creation of different types
of signal, such as region specific differences in univariate
activity. To create the noise model the parameters can either be set
manually or can be estimated from real fMRI data with reasonable accuracy (
works best when fMRI data has not been preprocessed)

Functions:

generate_signal
Create a volume with activity, of a specified shape and either multivariate
or univariate pattern, in a specific region to represent the signal in the
neural data.

generate_stimfunction
Create a timecourse of the signal activation. This can be specified using event
onsets and durations from a timing file. This is the time course before
convolution and therefore can be at any temporal precision.

export_3_column:
Generate a three column timing file that can be used with software like FSL
to represent event event onsets and duration

export_epoch_file:
Generate an epoch file from the time course which can be used as an input to
brainiak functions

convolve_hrf
Convolve the signal timecourse with the  HRF to model the expected evoked
activity

apply_signal
Combine the signal volume with the HRF, thus giving the signal the temporal
properties of the HRF (such as smoothing and lag)

calc_noise
Estimate the noise properties of a given fMRI volume. Prominently, estimate
the smoothing and SFNR of the data

generate_noise
Create the noise for this run. This creates temporal, spatial task and white
noise. Various parameters can be tuned depending on need

mask_brain
Create a mask volume that has similar contrast as an fMRI image. Defaults to
use an MNI grey matter atlas but any image can be supplied to create an
estimate.

compute_signal_change
Convert the signal function into useful metric units according to metrics
used by others (Welvaert & Rosseel, 2013)

plot_brain
Display the brain, timepoint by timepoint, with above threshold voxels
highlighted against the outline of the brain.


 Authors:
 Cameron Ellis (Princeton) 2016-2017
 Chris Baldassano (Princeton) 2016-2017
"""
import logging

from itertools import product
from statsmodels.tsa.arima_model import ARMA
import math
import numpy as np
from pkg_resources import resource_stream
from scipy import stats
from scipy import signal
import scipy.ndimage as ndimage
import copy

__all__ = [
    "generate_signal",
    "generate_stimfunction",
    "export_3_column",
    "export_epoch_file",
    "convolve_hrf",
    "apply_signal",
    "calc_noise",
    "generate_noise",
    "mask_brain",
    "compute_signal_change",
    "plot_brain",
]

logger = logging.getLogger(__name__)


def _generate_feature(feature_type,
                      feature_size,
                      signal_magnitude,
                      thickness=1):
    """Generate features corresponding to signal

    Generate a single feature, that can be inserted into the signal volume.
    A feature is a region of activation with a specific shape such as cube
    or ring

    Parameters
    ----------

    feature_type : str
        What shape signal is being inserted? Options are 'cube',
        'loop' (aka ring), 'cavity' (aka hollow sphere), 'sphere'.

    feature_size : int
        How big is the signal in diameter?

    signal_magnitude : float
        Set the signal size, a value of 1 means the signal is one standard
        deviation of the noise

    thickness : int
        How thick is the surface of the loop/cavity

    Returns
    ----------

    signal : 3 dimensional array
        The volume representing the signal

    """

    # If the size is equal to or less than 2 then all features are the same
    if feature_size <= 2:
        feature_type = 'cube'

    # What kind of signal is it?
    if feature_type == 'cube':

        # Preset the size of the signal
        signal = np.ones((feature_size, feature_size, feature_size))

    elif feature_type == 'loop':

        # First make a cube of zeros
        signal = np.zeros((feature_size, feature_size, feature_size))

        # Make a mesh grid of the space
        seq = np.linspace(0, feature_size - 1,
                          feature_size)
        xx, yy = np.meshgrid(seq, seq)

        # Make a disk corresponding to the whole mesh grid
        xxmesh = (xx - ((feature_size - 1) / 2)) ** 2
        yymesh = (yy - ((feature_size - 1) / 2)) ** 2
        disk = xxmesh + yymesh

        # What are the limits of the rings being made
        outer_lim = disk[int((feature_size - 1) / 2), 0]
        inner_lim = disk[int((feature_size - 1) / 2), thickness]

        # What is the outer disk
        outer = disk <= outer_lim

        # What is the inner disk
        inner = disk <= inner_lim

        # Subtract the two disks to get a loop
        loop = outer != inner

        # Check if the loop is a disk
        if np.all(inner is False):
            logger.warning('Loop feature reduces to a disk because the loop '
                           'is too thick')

        # If there is complete overlap then make the signal just the
        #  outer one
        if np.all(loop is False):
            loop = outer

        # store the loop
        signal[0:feature_size, 0:feature_size, int(np.round(feature_size /
                                                            2))] = loop

    elif feature_type == 'sphere' or feature_type == 'cavity':

        # Make a mesh grid of the space
        seq = np.linspace(0, feature_size - 1,
                          feature_size)
        xx, yy, zz = np.meshgrid(seq, seq, seq)

        # Make a disk corresponding to the whole mesh grid
        signal = ((xx - ((feature_size - 1) / 2)) ** 2 +
                  (yy - ((feature_size - 1) / 2)) ** 2 +
                  (zz - ((feature_size - 1) / 2)) ** 2)

        # What are the limits of the rings being made
        outer_lim = signal[int((feature_size - 1) / 2), int((feature_size -
                                                             1) / 2), 0]
        inner_lim = signal[int((feature_size - 1) / 2), int((feature_size -
                                                             1) / 2),
                           thickness]

        # Is the signal a sphere or a cavity?
        if feature_type == 'sphere':
            signal = signal <= outer_lim

        else:
            # Get the inner and outer sphere
            outer = signal <= outer_lim
            inner = signal <= inner_lim

            # Subtract the two disks to get a loop
            signal = outer != inner

            # Check if the cavity is a sphere
            if np.all(inner is False):
                logger.warning('Cavity feature reduces to a sphere because '
                               'the cavity is too thick')

            # If there is complete overlap then make the signal just the
            #  outer one
            if np.all(signal is False):
                signal = outer

    # Assign the signal magnitude
    signal = signal * signal_magnitude

    # Return the signal
    return signal


def _insert_idxs(feature_centre, feature_size, dimensions):
    """Returns the indices of where to put the signal into the signal volume

    Parameters
    ----------

    feature_centre : list, int
        List of coordinates for the centre location of the signal

    feature_size : list, int
        How big is the signal's diameter.

    dimensions : 3 length array, int
        What are the dimensions of the volume you wish to create


    Returns
    ----------
    x_idxs : tuple
        The x coordinates of where the signal is to be inserted

    y_idxs : tuple
        The y coordinates of where the signal is to be inserted

    z_idxs : tuple
        The z coordinates of where the signal is to be inserted

    """

    # Set up the indexes within which to insert the signal
    x_idx = [int(feature_centre[0] - (feature_size / 2)) + 1,
             int(feature_centre[0] - (feature_size / 2) +
                 feature_size) + 1]
    y_idx = [int(feature_centre[1] - (feature_size / 2)) + 1,
             int(feature_centre[1] - (feature_size / 2) +
                 feature_size) + 1]
    z_idx = [int(feature_centre[2] - (feature_size / 2)) + 1,
             int(feature_centre[2] - (feature_size / 2) +
                 feature_size) + 1]

    # Check for out of bounds
    # Min Boundary
    if 0 > x_idx[0]:
        x_idx[0] = 0
    if 0 > y_idx[0]:
        y_idx[0] = 0
    if 0 > z_idx[0]:
        z_idx[0] = 0

    # Max Boundary
    if dimensions[0] < x_idx[1]:
        x_idx[1] = dimensions[0]
    if dimensions[1] < y_idx[1]:
        y_idx[1] = dimensions[1]
    if dimensions[2] < z_idx[1]:
        z_idx[1] = dimensions[2]

    # Return the idxs for data
    return x_idx, y_idx, z_idx


def generate_signal(dimensions,
                    feature_coordinates,
                    feature_size,
                    feature_type,
                    signal_magnitude=[1],
                    signal_constant=1,
                    ):
    """Generate volume containing signal

    Generate signal, of a specific shape in specific regions, for a single
    volume. This will then be convolved with the HRF across time

    Parameters
    ----------

    dimensions : 1d array, ndarray
        What are the dimensions of the volume you wish to create

    feature_coordinates : multidimensional array
        What are the feature_coordinates of the signal being created.
        Be aware of clipping: features far from the centre of the
        brain will be clipped. If you wish to have multiple features
        then list these as a features x 3 array. To create a feature of
        a unique shape then supply all the individual
        feature_coordinates of the shape and set the feature_size to 1.

    feature_size : list, int
        How big is the signal. If feature_coordinates=1 then only one value is
        accepted, if feature_coordinates>1 then either one value must be
        supplied or m values

    feature_type : list, string
        What feature_type of signal is being inserted? Options are cube,
        loop, cavity, sphere. If feature_coordinates = 1 then
        only one value is accepted, if feature_coordinates > 1 then either
        one value must be supplied or m values

    signal_magnitude : list, float
        What is the (average) magnitude of the signal being generated? A
        value of 1 means that the signal is one standard deviation from the
        noise

    signal_constant : list, bool
        Is the signal constant across the feature (for univariate activity)
        or is it a random pattern of a given magnitude across the feature (for
        multivariate activity)

    Returns
    ----------
    volume_signal : 3 dimensional array, float
        Creates a single volume containing the signal

    """

    # Preset the volume
    volume_signal = np.zeros(dimensions)

    feature_quantity = round(feature_coordinates.shape[0])

    # If there is only one feature_size value then make sure to duplicate it
    # for all signals
    if len(feature_size) == 1:
        feature_size = feature_size * feature_quantity

    # Do the same for feature_type
    if len(feature_type) == 1:
        feature_type = feature_type * feature_quantity

    if len(signal_magnitude) == 1:
        signal_magnitude = signal_magnitude * feature_quantity

    # Iterate through the signals and insert in the data
    for signal_counter in range(feature_quantity):

        # What is the centre of this signal
        if len(feature_size) > 1:
            feature_centre = np.asarray(feature_coordinates[signal_counter, ])
        else:
            feature_centre = np.asarray(feature_coordinates)[0]

        # Generate the feature to be inserted in the volume
        signal = _generate_feature(feature_type[signal_counter],
                                   feature_size[signal_counter],
                                   signal_magnitude[signal_counter],
                                   )

        # If the signal is a random noise pattern then multiply these ones by
        # a noise mask
        if signal_constant == 0:
            signal = signal * np.random.random([feature_size[signal_counter],
                                                feature_size[signal_counter],
                                                feature_size[signal_counter]])

        # Pull out the idxs for where to insert the data
        x_idx, y_idx, z_idx = _insert_idxs(feature_centre,
                                           feature_size[signal_counter],
                                           dimensions)

        # Insert the signal into the Volume
        volume_signal[x_idx[0]:x_idx[1], y_idx[0]:y_idx[1], z_idx[0]:z_idx[
            1]] = signal

    return volume_signal


def generate_stimfunction(onsets,
                          event_durations,
                          total_time,
                          weights=[1],
                          timing_file=None,
                          temporal_resolution=100.0,
                          ):
    """Return the function for the timecourse events

    When do stimuli onset, how long for and to what extent should you
    resolve the fMRI time course. There are two ways to create this, either
    by supplying onset, duration and weight information or by supplying a
    timing file (in the three column format used by FSL).

    Parameters
    ----------

    onsets : list, int
        What are the timestamps (in s) for when an event you want to
        generate onsets?

    event_durations : list, int
        What are the durations (in s) of the events you want to
        generate? If there is only one value then this will be assigned
        to all onsets

    total_time : int
        How long (in s) is the experiment in total.

    weights : list, float
        What is the weight for each event (how high is the box car)? If
        there is only one value then this will be assigned to all onsets

    timing_file : string
        The filename (with path) to a three column timing file (FSL) to
        make the events. Still requires total_time to work

    temporal_resolution : float
        How many elements per second are you modeling for the
        timecourse. This is useful when you want to model the HRF at an
        arbitrarily high resolution (and then downsample to your TR later).

    Returns
    ----------

    stim_function : 1 by timepoint array, float
        The time course of stimulus evoked activation. This has a temporal
        resolution of temporal resolution / 1.0 elements per second

    """

    # If the timing file is supplied then use this to acquire the
    if timing_file is not None:

        # Read in text file line by line
        with open(timing_file) as f:
            text = f.readlines()  # Pull out file as a an array

        # Preset
        onsets = list()
        event_durations = list()
        weights = list()

        # Pull out the onsets, weights and durations, set as a float
        for line in text:
            onset, duration, weight = line.strip().split()

            # Check if the onset is more precise than the temporal resolution
            upsampled_onset = float(onset) * temporal_resolution

            # Because of float precision, the upsampled values might
            # not round as expected .
            # E.g. float('1.001') * 1000 = 1000.99
            if np.allclose(upsampled_onset, np.round(upsampled_onset)) == 0:
                warning = 'Your onset: ' + str(onset) + ' has more decimal ' \
                                                        'points than the ' \
                                                        'specified temporal ' \
                                                        'resolution can ' \
                                                        'resolve. This means' \
                                                        ' that events might' \
                                                        ' be missed. ' \
                                                        'Consider increasing' \
                                                        ' the temporal ' \
                                                        'resolution.'
                logger.warning(warning)

            onsets.append(float(onset))
            event_durations.append(float(duration))
            weights.append(float(weight))

    # If only one duration is supplied then duplicate it for the length of
    # the onset variable
    if len(event_durations) == 1:
        event_durations = event_durations * len(onsets)

    if len(weights) == 1:
        weights = weights * len(onsets)

    # Check files
    if np.max(onsets) > total_time:
<<<<<<< HEAD
        logger.info('Onsets outside of range of total time. Aborting')
        exit()
=======
        raise ValueError('Onsets outside of range of total time.')
>>>>>>> b81adac0

    # Generate the time course as empty, each element is a millisecond by
    # default
    stimfunction = np.zeros((int(round(total_time * temporal_resolution)), 1))

    # Cycle through the onsets
    for onset_counter in list(range(len(onsets))):
        # Adjust for the resolution
        onset_idx = int(np.floor(onsets[onset_counter] * temporal_resolution))

        # Adjust for the resolution
        offset_idx = int(np.floor((onsets[onset_counter] + event_durations[
            onset_counter]) * temporal_resolution))

        # Store the weights
        stimfunction[onset_idx:offset_idx, 0] = [weights[onset_counter]]

    # Shorten the data if it's too long
    if stimfunction.shape[0] > total_time * temporal_resolution:
        stimfunction = stimfunction[0:int(total_time * temporal_resolution), 0]

    return stimfunction


def export_3_column(stimfunction,
                    filename,
                    temporal_resolution=100.0
                    ):
    """ Output a tab separated three column timing file

    This produces a three column tab separated text file, with the three
    columns representing onset time (s), event duration (s) and weight,
    respectively. Useful if you want to run the simulated data through FEAT
    analyses. In a way, this is the reverse of generate_stimfunction

    Parameters
    ----------

    stimfunction : timepoint by 1 array
        The stimulus function describing the time course of events. For
        instance output from generate_stimfunction.

    filename : str
        The name of the three column text file to be output

    temporal_resolution : float
        How many elements per second are you modeling with the
        stimfunction?

    """

    # Iterate through the stim function
    stim_counter = 0
    event_counter = 0
    while stim_counter < stimfunction.shape[0]:

        # Is it an event?
        if stimfunction[stim_counter, 0] != 0:

            # When did the event start?
            event_onset = str(stim_counter / temporal_resolution)

            # The weight of the stimulus
            weight = str(stimfunction[stim_counter, 0])

            # Reset
            event_duration = 0

            # Is the event still ongoing?
            while stimfunction[stim_counter, 0] != 0 & stim_counter <= \
                    stimfunction.shape[0]:

                # Add one millisecond to each duration
                event_duration = event_duration + 1

                # Increment
                stim_counter = stim_counter + 1

            # How long was the event in seconds
            event_duration = str(event_duration / temporal_resolution)

            # Append this row to the data file
            with open(filename, "a") as file:
                file.write(event_onset + '\t' + event_duration + '\t' +
                           weight + '\n')

            # Increment the number of events
            event_counter = event_counter + 1

        # Increment
        stim_counter = stim_counter + 1


def export_epoch_file(stimfunction,
                      filename,
                      tr_duration,
                      temporal_resolution=100.0
                      ):
    """ Output an epoch file, necessary for some inputs into brainiak

    This takes in the time course of stimulus events and outputs the epoch
    file used in Brainiak. The epoch file is a way to structure the timing
    information in fMRI that allows you to flexibly input different stimulus
    sequences. This is a list with each entry a 3d matrix corresponding to a
    participant. The dimensions of the 3d matrix are condition by epoch by time

    Parameters
    ----------

    stimfunction : list of timepoint by condition arrays
        The stimulus function describing the time course of events. Each
        list entry is from a different participant, each row is a different
        timepoint (with the given temporal precision), each column is a
        different condition. export_epoch_file is looking for differences in
        the value of stimfunction to identify the start and end of an
        epoch. If epochs in stimfunction are coded with the same weight and
        there is no time between blocks then export_epoch_file won't be able to
        label them as different epochs

    filename : str
        The name of the epoch file to be output

    tr_duration : float
        How long is each TR in seconds

    temporal_resolution : float
        How many elements per second are you modeling with the
        stimfunction?

    """

    # Cycle through the participants, different entries in the list
    epoch_file = [0] * len(stimfunction)
    for participant_counter in range(len(stimfunction)):

        # What is the time course for the participant (binarized)
        stimfunction_ppt = np.abs(stimfunction[participant_counter]) > 0

        # Down sample the stim function
        stride = tr_duration * temporal_resolution
        stimfunction_downsampled = stimfunction_ppt[::int(stride), :]

        # Calculates the number of event onsets. This uses changes in value to reflect
        # different epochs. This might be false in some cases (the
        # weight is non-uniform over an epoch or there is no
        # break between identically weighted epochs).
        epochs = 0  # Preset
        conditions = stimfunction_ppt.shape[1]
        for condition_counter in range(conditions):

            weight_change = (
            np.diff(stimfunction_downsampled[:, condition_counter], 1, 0) != 0)

            # If the first or last events are 'on' then make these
            # represent a epoch change
            if stimfunction_downsampled[0, condition_counter] == 1:
                weight_change[0] = True
            if stimfunction_downsampled[-1, condition_counter] == 1:
                weight_change[-1] = True

            epochs += int(np.max(np.sum(weight_change, 0)) / 2)

        # Get other information
        trs = stimfunction_downsampled.shape[0]

        # Make a timing file for this participant
        epoch_file[participant_counter] = np.zeros((conditions,
                                                    epochs, trs))

        # Cycle through conditions
        epoch_counter = 0  # Reset and count across conditions
        tr_counter = 0
        while tr_counter < stimfunction_downsampled.shape[0]:

            for condition_counter in range(conditions):

                # Is it an event?
                if tr_counter < stimfunction_downsampled.shape[0] and \
                                stimfunction_downsampled[
                                    tr_counter, condition_counter] == 1:
                    # Add a one for this TR
                    epoch_file[participant_counter][condition_counter,
                                                    epoch_counter,
                                                    tr_counter] = 1

                    # Find the next non event value
                    end_idx = np.where(stimfunction_downsampled[tr_counter:,
                                       condition_counter] == 0)[
                        0][0]
                    tr_idxs = list(range(tr_counter, tr_counter + end_idx))

                    # Add ones to all the trs within this event time frame
                    epoch_file[participant_counter][condition_counter,
                                                    epoch_counter,
                                                    tr_idxs] = 1

                    # Start from this index
                    tr_counter += end_idx

                    # Increment
                    epoch_counter += 1

                # Increment the counter
                tr_counter += 1

        # Convert to boolean
        epoch_file[participant_counter] = epoch_file[participant_counter].astype('bool')

    # Save the file
    np.save(filename, epoch_file)


def _double_gamma_hrf(response_delay=6,
                      undershoot_delay=12,
                      response_dispersion=0.9,
                      undershoot_dispersion=0.9,
                      response_scale=1,
                      undershoot_scale=0.035,
                      temporal_resolution=100.0,
                      ):
    """Create the double gamma HRF with the timecourse evoked activity.
    Default values are based on Glover, 1999 and Walvaert, Durnez,
    Moerkerke, Verdoolaege and Rosseel, 2011

    Parameters
    ----------

    response_delay : float
        How many seconds until the peak of the HRF

    undershoot_delay : float
        How many seconds until the trough of the HRF

    response_dispersion : float
        How wide is the rising peak dispersion

    undershoot_dispersion : float
        How wide is the undershoot dispersion

    response_scale : float
         How big is the response relative to the peak

    undershoot_scale :float
        How big is the undershoot relative to the trough

    scale_function : bool
        Do you want to scale the function to a range of 1

    temporal_resolution : float
        How many elements per second are you modeling for the stimfunction
    Returns
    ----------

    hrf : multi dimensional array
        A double gamma HRF to be used for convolution.

    """

    hrf_length = 30  # How long is the HRF being created

    # How many seconds of the HRF will you model?
    hrf = [0] * int(hrf_length * temporal_resolution)

    # When is the peak of the two aspects of the HRF
    response_peak = response_delay * response_dispersion
    undershoot_peak = undershoot_delay * undershoot_dispersion

    for hrf_counter in list(range(len(hrf) - 1)):

        # Specify the elements of the HRF for both the response and undershoot
        resp_pow = math.pow((hrf_counter / temporal_resolution) /
                            response_peak, response_delay)
        resp_exp = math.exp(-((hrf_counter / temporal_resolution) -
                              response_peak) /
                            response_dispersion)

        response_model = response_scale * resp_pow * resp_exp

        undershoot_pow = math.pow((hrf_counter / temporal_resolution) /
                                  undershoot_peak,
                                  undershoot_delay)
        undershoot_exp = math.exp(-((hrf_counter / temporal_resolution) -
                                    undershoot_peak /
                                    undershoot_dispersion))

        undershoot_model = undershoot_scale * undershoot_pow * undershoot_exp

        # For this time point find the value of the HRF
        hrf[hrf_counter] = response_model - undershoot_model

    return hrf


def convolve_hrf(stimfunction,
                 tr_duration,
                 hrf_type='double_gamma',
                 scale_function=True,
                 temporal_resolution=100.0,
                 ):
    """ Convolve the specified hrf with the timecourse.
    The output of this is a downsampled convolution of the stimfunction and
    the HRF function. If temporal_resolution is 1 / tr_duration then the
    output will be the same length as stimfunction. This time course assumes
    that slice time correction has occurred and all slices have been aligned
    to the middle time point in the TR.

    Be aware that if scaling is on and event durations are less than the
    duration of a TR then the hrf may or may not come out as anticipated.
    This is because very short events would evoke a small absolute response
    after convolution  but if there are only short events and you scale then
    this will look similar to a convolution with longer events. In general
    scaling is useful, which is why it is the default, but be aware of this
    edge case and if it is a concern, set the scale_function to false.

    Parameters
    ----------

    stimfunction : timepoint by feature array
        What is the time course of events to be modelled in this
        experiment. This can specify one or more timecourses of events.
        The events can be weighted or binary

    tr_duration : float
        How long (in s) between each volume onset

    hrf_type : str or list
        Takes in a string describing the hrf that ought to be created.
        Can instead take in a vector describing the HRF as it was
        specified by any function. The default is 'double_gamma' in which
        an initial rise and an undershoot are modelled.

    scale_function : bool
        Do you want to scale the function to a range of 1

    temporal_resolution : float
        How many elements per second are you modeling for the stimfunction
    Returns
    ----------

    signal_function : timepoint by timecourse array
        The time course of the HRF convolved with the stimulus function.
        This can have multiple time courses specified as different
        columns in this array.

    """

    # Check if it is timepoint by feature
    if stimfunction.shape[0] < stimfunction.shape[1]:
        logger.warning('Stimfunction may be the wrong shape')

    # How will stimfunction be resized
    stride = int(temporal_resolution * tr_duration)
    duration = int(stimfunction.shape[0] / stride)

    # Generate the hrf to use in the convolution
    if hrf_type == 'double_gamma':
        hrf = _double_gamma_hrf(temporal_resolution=temporal_resolution)
    elif isinstance(hrf_type, list):
        hrf = hrf_type

    # How many timecourses are there
    list_num = stimfunction.shape[1]

    # Create signal functions for each list in the stimfunction
    for list_counter in range(list_num):

        # Perform the convolution
        signal_temp = np.convolve(stimfunction[:, list_counter], hrf)

        # Down sample the signal function so that it only has one element per
        # TR. This assumes that all slices are collected at the same time,
        # which is often the result of slice time correction. In other
        # words, the output assumes slice time correction
        signal_temp = signal_temp[:duration * stride]
        signal_vox = signal_temp[int(stride / 2)::stride]

        # Scale the function so that the peak response is 1
        if scale_function:
            signal_vox = signal_vox / np.max(signal_vox)

        # Add this function to the stack
        if list_counter == 0:
            signal_function = np.zeros((len(signal_vox), list_num))

        signal_function[:, list_counter] = signal_vox

    return signal_function


def apply_signal(signal_function,
                 volume_signal,
                 ):
    """Combine the signal volume with its timecourse

    Apply the convolution of the HRF and stimulus time course to the
    volume.

    Parameters
    ----------

    signal_function : timepoint by timecourse array, float
        The timecourse of the signal over time. If there is only one column
        then the same timecourse is applied to all non-zero voxels in
        volume_signal. If there is more than one column then each column is
        paired with a non-zero voxel in the volume_signal (a 3d numpy array
        generated in generate_signal).

    volume_signal : multi dimensional array, float
        The volume containing the signal to be convolved with the same
        dimensions as the output volume. The elements in volume_signal
        indicate how strong each signal in signal_function are modulated by
        in the output volume


    Returns
    ----------
    signal : multidimensional array, float
        The convolved signal volume with the same 3d as volume signal and
        the same 4th dimension as signal_function

    """

    # How many timecourses are there within the signal_function
    timepoints = signal_function.shape[0]
    timecourses = signal_function.shape[1]

    # Preset volume
    signal = np.zeros([volume_signal.shape[0], volume_signal.shape[
        1], volume_signal.shape[2], timepoints])

    # Find all the non-zero voxels in the brain
    idxs = np.where(volume_signal != 0)
    if timecourses == 1:
        # If there is only one time course supplied then duplicate it for
        # every voxel
        signal_function = np.matlib.repmat(signal_function, 1, len(idxs[0]))

    elif len(idxs[0]) != timecourses:
        raise IndexError('The number of non-zero voxels in the volume and '
                         'the number of timecourses does not match. Aborting')

    # For each coordinate with a non zero voxel, fill in the timecourse for
    # that voxel
    for idx_counter in range(len(idxs[0])):
        x = idxs[0][idx_counter]
        y = idxs[1][idx_counter]
        z = idxs[2][idx_counter]

        # Pull out the function for this voxel
        signal_function_temp = signal_function[:, idx_counter]

        # Multiply the voxel value by the function timecourse
        signal[x, y, z, :] = volume_signal[x, y, z] * signal_function_temp

    return signal


def _calc_fwhm(volume,
               mask,
               voxel_size=[1.0, 1.0, 1.0],
               ):
    """ Calculate the FWHM of a volume
    Estimates the FWHM (mm) of a volume's non-masked voxels

    Parameters
    ----------

    volume : 3 dimensional array
        Functional data to have the FWHM measured.

    mask : 3 dimensional array
        A binary mask of the brain voxels in volume

    voxel_size : length 3 list, float
        Millimeters per voxel for x, y and z.

    Returns
    -------

    fwhm : float, list
        Returns the FWHM of each TR in mm

    """

    # What are the dimensions of the volume
    dimensions = volume.shape

    # Iterate through the TRs, creating a FWHM for each TR

    # Preset
    v_count = 0
    v_sum = 0
    v_sq = 0

    d_sum = [0.0, 0.0, 0.0]
    d_sq = [0.0, 0.0, 0.0]
    d_count = [0, 0, 0]

    # Pull out all the voxel coordinates
    coordinates = list(product(range(dimensions[0]),
                               range(dimensions[1]),
                               range(dimensions[2])))

    # Find the sum of squared error for the non-masked voxels in the brain
    for i in list(range(len(coordinates))):

        # Pull out this coordinate
        x, y, z = coordinates[i]

        # Is this within the mask?
        if mask[x, y, z] > 0:

            # Find the the volume sum and squared values
            v_count += 1
            v_sum += np.abs(volume[x, y, z])
            v_sq += volume[x, y, z] ** 2

    # Get the volume variance
    v_var = (v_sq - ((v_sum ** 2) / v_count)) / (v_count - 1)

    for i in list(range(len(coordinates))):

        # Pull out this coordinate
        x, y, z = coordinates[i]

        # Is this within the mask?
        if mask[x, y, z] > 0:
            # For each xyz dimension calculate the squared
            # difference of this voxel and the next

            in_range = (x < dimensions[0] - 1)
            in_mask = in_range and (mask[x + 1, y, z] > 0)
            included = in_mask and (~np.isnan(volume[x + 1, y, z]))
            if included:
                d_sum[0] += volume[x, y, z] - volume[x + 1, y, z]
                d_sq[0] += (volume[x, y, z] - volume[x + 1, y, z]) ** 2
                d_count[0] += 1

            in_range = (y < dimensions[1] - 1)
            in_mask = in_range and (mask[x, y + 1, z] > 0)
            included = in_mask and (~np.isnan(volume[x, y + 1, z]))
            if included:
                d_sum[1] += volume[x, y, z] - volume[x, y + 1, z]
                d_sq[1] += (volume[x, y, z] - volume[x, y + 1, z]) ** 2
                d_count[1] += 1

            in_range = (z < dimensions[2] - 1)
            in_mask = in_range and (mask[x, y, z + 1] > 0)
            included = in_mask and (~np.isnan(volume[x, y, z + 1]))
            if included:
                d_sum[2] += volume[x, y, z] - volume[x, y, z + 1]
                d_sq[2] += (volume[x, y, z] - volume[x, y, z + 1]) ** 2
                d_count[2] += 1

    # Find the variance
    d_var = np.divide((d_sq - np.divide(np.power(d_sum, 2),
                                        d_count)), (np.add(d_count, -1)))

    o_var = np.divide(-1, (4 * np.log(1 - (0.5 * d_var / v_var))))
    fwhm3 = np.sqrt(o_var) * 2 * np.sqrt(2 * np.log(2))
    fwhm = np.prod(np.multiply(fwhm3, voxel_size)) ** (1 / 3)

    return fwhm


def _calc_sfnr(volume,
               mask,
               ):
    """ Calculate the the SFNR of a volume
    Calculates the Signal to Fluctuation Noise Ratio, the mean divided
    by the detrended standard deviation of each brain voxel. Based on
    Friedman and Glover, 2006

    Parameters
    ----------

    volume : 4d array, float
        Take a volume time series

    mask : 3d array, binary
        A binary mask the same size as the volume

    Returns
    -------

    snr : float 
        The SFNR of the volume

    """

    # Make a matrix of brain voxels by time
    brain_voxels = volume[mask > 0]

    # Take the means of each voxel over time
    mean_voxels = np.nanmean(brain_voxels, 1)

    # Detrend (second order polynomial) the voxels over time and then
    # calculate the standard deviation.
    order = 2
    seq = np.linspace(1, brain_voxels.shape[1], brain_voxels.shape[1])
    detrend_poly = np.polyfit(seq, brain_voxels.transpose(), order)

    # Detrend for each voxel
    detrend_voxels = np.zeros(brain_voxels.shape)
    for voxel in range(brain_voxels.shape[0]):
        trend = detrend_poly[0, voxel] * seq ** 2 + detrend_poly[1, voxel] * \
                                                   seq + detrend_poly[2, voxel]
        detrend_voxels[voxel, :] = brain_voxels[voxel, :] - trend

    std_voxels = np.nanstd(detrend_voxels, 1)

    # Calculate the sfnr of all voxels across the brain
    sfnr_voxels = mean_voxels / std_voxels

    # Return the average sfnr
    return np.mean(sfnr_voxels)


def _calc_snr(volume,
              mask,
              dilation=5,
              tr=None,
              template_baseline=None,
              ):
    """ Calculate the the SNR of a volume
    Calculates the Signal to  Noise Ratio, the mean of brain voxels
    divided by the standard deviation across non-brain voxels. Specify a TR
    value to calculate the mean and standard deviation for that TR. To
    calculate the standard deviation of non-brain voxels we can subtract
    any baseline structure away first, hence getting at deviations due to the
    system noise and not something like high baseline values in non-brain
    parts of the body.

    Parameters
    ----------

    volume : 4d array, float
        Take a volume time series

    mask : 3d array, binary
        A binary mask the same size as the volume

    dilation : int
        How many binary dilations do you want to perform on the mask to
        determine the non-brain voxels. If you increase this the SNR
        increases and the non-brain voxels (after baseline subtraction) more
        closely resemble a gaussian

    tr : int
        Integer specifying TR to calculate the SNR for

    template_baseline : 3d array, float
        Do you want to subtract the baseline (a.k.a. temporal mean
        activation, the template), to observe the noise in addition to this
        in peripherial regions? Using this procedure means that only noise
        that is not average is modeled. It is particularly valuable for the
        simulator because the machine noise is added to the template.
        However, the noise profile is different when you subtract (it
        becomes somewhat gaussian). Moreover, the amount of noise
        perturbation reflects the baseline value (voxels that are high on
        average across time have more noise than voxels that have low
        averages), If this is 'None' then this subtraction won't occur.

    Returns
    -------

    snr : float 
        The SNR of the volume

    """

    # If no TR is specified then take all of them
    if tr is None:
        tr = list(range(volume.shape[3]))

    # Dilate the mask in order to ensure that non-brain voxels are far from
    # the brain
    if dilation > 0:
        mask_dilated = ndimage.morphology.binary_dilation(mask,
                                                          iterations=dilation)
    else:
        mask_dilated = mask

    # Make a matrix of brain and non_brain voxels, selecting the timepoint/s
    brain_voxels = volume[mask > 0][:, tr]
    nonbrain_voxels = (volume[:, :, :, tr]).astype('float64')

    # If you have multiple TRs
    if len(brain_voxels.shape) > 1:
        brain_voxels = np.mean(brain_voxels, 1)
        nonbrain_voxels = np.mean(nonbrain_voxels, 3)

    # # Do you want to remove the average of the periphery (removes
    # # structure, leaving only variability)
    # if template_baseline is not None:
    #     nonbrain_voxels -= template_baseline

    nonbrain_voxels = nonbrain_voxels[mask_dilated == 0]

    # Take the means of each voxel over time
    mean_voxels = np.nanmean(brain_voxels)

    # Find the standard deviation of the voxels
    std_voxels = np.nanstd(nonbrain_voxels)

    # Return the snr
    return mean_voxels / std_voxels


def _calc_ARMA_noise(volume,
                     mask,
                     auto_reg_order=1,
                     ma_order=1,
                     sample_num=100,
                     ):
    """ Calculate the the ARMA noise of a volume
    This calculates the autoregressive and moving average noise of the volume
    over time by sampling brain voxels and averaging them.

    Parameters
    ----------

    volume : 4d array or 1d array, float
        Take a volume time series to extract the middle slice from the
        middle TR. Can also accept a one dimensional time course (mask input
        is then ignored).

    mask : 3d array, binary
        A binary mask the same size as the volume

    auto_reg_order : int
        What order of the autoregression do you want to estimate

    sample_num : int
        How many voxels would you like to sample to calculate the AR values.
        The AR distribution of real data is approximately exponential maxing
        at 1. From analyses across a number of participants, to get less 
        than 1% standard deviation of error from the true mean it is
        necessary to sample at least 1000 voxels.

    Returns
    -------

    auto_reg_rho : list of floats
        Rho of a specific order for the autoregression noise in the data

    na_rho : list of floats
        Moving average of a specific order for the data

    """

    # Pull out the non masked voxels
    if len(volume.shape) > 1:
        brain_timecourse = volume[mask > 0]
    else:
        # If a 1 dimensional input is supplied then reshape it to make the
        # timecourse
        brain_timecourse = volume.reshape(1, len(volume))

    # Identify some brain voxels to assess
    voxel_idxs = list(range(brain_timecourse.shape[0]))
    np.random.shuffle(voxel_idxs)

    # If there are more samples than voxels, take all of the voxels
    if len(voxel_idxs) < sample_num:
        sample_num = len(voxel_idxs)

    auto_reg_rho_all = np.zeros((sample_num, auto_reg_order))
    ma_all = np.zeros((sample_num, ma_order))
    for voxel_counter in range(sample_num):

        # Get the timecourse and demean it
        timecourse = brain_timecourse[voxel_idxs[voxel_counter], :]
        demeaned_timecourse = timecourse - timecourse.mean()

        # Pull out the ARMA values (depends on order)
        try:
            model = ARMA(demeaned_timecourse, [auto_reg_order, ma_order])
            model_fit = model.fit(disp=False)
            params = model_fit.params
        except:
            params = np.ones(auto_reg_order + ma_order + 1) * np.nan

        # Add to the list
        auto_reg_rho_all[voxel_counter, :] = params[1:auto_reg_order + 1]
        ma_all[voxel_counter, :] = params[auto_reg_order + 1:]

    # Average all of the values and then convert them to a list
    auto_reg_rho =np.nanmean(auto_reg_rho_all, 0).tolist()
    ma_rho = np.nanmean(ma_all, 0).tolist()

    # Return the coefficients
    return auto_reg_rho, ma_rho

def calc_noise(volume,
               mask,
               template,
               noise_dict=None,
               ):
    """ Calculates the noise properties of the volume supplied.
    This estimates what noise properties the volume has. For instance it
    determines the spatial smoothness, the autoregressive noise, system
    noise etc. Read the doc string for generate_noise to understand how
    these different types of noise interact.

    Parameters
    ----------

    volume : 4d numpy array, float
        Take in a functional volume (either the file name or the numpy
        array) to be used to estimate the noise properties of this

    mask : 3d numpy array, binary
        A binary mask of the brain, the same size as the volume
    template : 3d array, float
        A continuous (0 -> 1) volume describing the likelihood a voxel is in
        the brain. This can be used to contrast the brain and non brain.

    noise_dict : dict
        The initialized dictionary of the calculated noise parameters of the
        provided dataset (usually it is only the voxel size)
    Returns
    -------

    noise_dict : dict
        Return a dictionary of the calculated noise parameters of the provided
        dataset

    """

    # Check the inputs
    if template.max() > 1.1:
        raise ValueError('Template out of range')

    # Create the mask if not supplied and set the mask size
    if mask is None:
        mask = np.ones(volume.shape[:-1])

    # Update noise dict if it is not yet created
    if noise_dict is None:
        noise_dict = {'voxel_size': [1.0, 1.0, 1.0]}
    elif 'voxel_size' not in noise_dict:
        noise_dict['voxel_size'] = [1.0, 1.0, 1.0]

    # What is the max activation of the mean of this voxel (allows you to
    # convert between the mask and the mean of the brain volume)
    noise_dict['max_activity'] = np.nanmax(np.mean(volume, 3))

    # Calculate the temporal variability of the volume
    noise_dict['auto_reg_rho'], noise_dict['ma_rho'] = _calc_ARMA_noise(
        volume, mask)

    # Set it such that all of the temporal variability will be accounted for
    #  by the AR component
    noise_dict['auto_reg_sigma'] = 1

    # Preset these values to be zero, as in you are not attempting to
    # simulate them
    noise_dict['physiological_sigma'] = 0
    noise_dict['task_sigma'] = 0
    noise_dict['drift_sigma'] = 0

    # Calculate the sfnr
    noise_dict['sfnr'] = _calc_sfnr(volume,
                                    mask,
                                    )

    # Calculate the fwhm on a subset of volumes
    if volume.shape[3] > 100:
        # Take only 100 shuffled TRs
        trs = np.random.choice(volume.shape[3], size=100, replace=False)
    else:
        trs = list(range(0, volume.shape[3]))

    # Go through the trs and pull out the fwhm
    fwhm = [0] * len(trs)
    for tr in range(len(trs)):
        fwhm[tr] = _calc_fwhm(volume[:, :, :, trs[tr]],
                              mask,
                              noise_dict['voxel_size'],
                              )

    # Keep only the mean
    noise_dict['fwhm'] = np.mean(fwhm)
    noise_dict['snr'] = _calc_snr(volume,
                                  mask,
                                  template_baseline=template,
                                  )

    # Return the noise dictionary
    return noise_dict


def _generate_noise_system(dimensions_tr,
                           spatial_sd,
                           temporal_sd,
                           spatial_noise_type='gaussian',
                           temporal_noise_type='gaussian',
                           ):
    """Generate the scanner noise

    Generate system noise, either rician, gaussian or exponential, for the
    scanner. Generates a distribution with a SD of 1. If you look at the
    distribution of non-brain voxel intensity in modern scans you will see
    it is rician. However, depending on how you have calculated the SNR and
    whether the template is being used you will want to use this function
    differently: the voxels outside the brain tend to be stable over time and
    usually reflect structure in the MR signal (e.g. the
    baseline MR of the head coil or skull). Hence the template captures this
    rician noise structure. If you are adding the machine noise to the
    template, as is done in generate_noise, then you are likely doubling up
    on the addition of machine noise. In such cases, machine noise seems to
    be better modelled by gaussian noise on top of this rician structure.

    Parameters
    ----------

    dimensions_tr : n length array, int
        What are the dimensions of the volume you wish to insert
        noise into. This can be a volume of any size

    spatial_sd : float
        What is the standard deviation in space of the noise volume to be
        generated

    temporal_sd : float
        What is the standard deviation in time of the noise volume to be
        generated

    noise_type : str
        String specifying the noise type. If you aren't specifying the noise
        template then Rician is the appropriate model of noise. However,
        if you are subtracting the template, as is default, then you should
        use gaussian. (If the dilation parameter of _calc_snr is <10 then
        gaussian is only an approximation)

    Returns
    ----------

    system_noise : multidimensional array, float
        Create a volume with system noise

    """
    def noise_volume(dimensions,
                     noise_type,
                     ):

        if noise_type == 'rician':
            # Generate the Rician noise (has an SD of 1)
            noise = stats.rice.rvs(b=0, loc=0, scale=1.527, size=dimensions)
        elif noise_type == 'exponential':
            # Make an exponential distribution (has an SD of 1)
            noise = stats.expon.rvs(0, scale=1, size=dimensions)
        elif noise_type == 'gaussian':
            noise = np.random.randn(np.prod(dimensions)).reshape(dimensions)

        # Return the noise
        return noise

    # Get just the xyz coordinates
    dimensions = np.asarray([dimensions_tr[0],
                             dimensions_tr[1],
                             dimensions_tr[2],
                             1])

    # Generate noise
    spatial_noise = noise_volume(dimensions, spatial_noise_type)
    temporal_noise = noise_volume(dimensions_tr, temporal_noise_type)

    # Since you are combining spatial and temporal noise, you need to
    # subtract the variance of the two to get the spatial sd
    if spatial_sd > temporal_sd:
        spatial_sd = np.sqrt(spatial_sd ** 2 - temporal_sd ** 2)
    else:
        # If this is below zero then all the noise will be temporal
        spatial_sd = 0

    # Make the system noise have a specific spatial variability
    spatial_noise *= spatial_sd

    # Set the size of the noise
    temporal_noise *= temporal_sd

    # The mean in time of system noise needs to be zero, so subtract the
    # means of the temporal noise in time and spatial noise
    temporal_noise_mean = np.mean(temporal_noise, 3).reshape(dimensions[0],
                                                             dimensions[1],
                                                             dimensions[2],
                                                             1)
    temporal_noise = temporal_noise - (temporal_noise_mean - spatial_noise)

    # Save the combination
    system_noise = spatial_noise + temporal_noise

    return system_noise


def _generate_noise_temporal_task(stimfunction_tr,
                                  motion_noise='gaussian',
                                  ):
    """Generate the signal dependent noise

    Create noise specific to the signal, for instance there is variability
    in how the signal manifests on each event

    Parameters
    ----------

    stimfunction_tr : 1 Dimensional array
        This is the timecourse of the stimuli in this experiment,
        each element represents a TR

    motion_noise : str
        What type of noise will you generate? Can be gaussian or rician

    Returns
    ----------

    noise_task : one dimensional array, float
        Generates the temporal task noise timecourse

    """

    # Make the noise to be added
    stimfunction_tr = stimfunction_tr != 0
    if motion_noise == 'gaussian':
        noise = stimfunction_tr * np.random.normal(0, 1,
                                                   size=stimfunction_tr.shape)
    elif motion_noise == 'rician':
        noise = stimfunction_tr * stats.rice.rvs(0, 1,
                                                 size=stimfunction_tr.shape)

    noise_task = stimfunction_tr + noise

    # Normalize
    noise_task = stats.zscore(noise_task)

    return noise_task


def _generate_noise_temporal_drift(trs,
                                   tr_duration,
                                   basis="discrete_cos",
                                   period=150,
                                   ):

    """Generate the drift noise

    Create a trend (either sine or discrete_cos), of a given period and random
    phase, to represent the drift of the signal over time

    Parameters
    ----------

    trs : int
        How many volumes (aka TRs) are there

    tr_duration : float
        How long in seconds is each volume acqusition

    basis : str
        What is the basis function for the drift. Could be made of discrete
        cosines (for longer run durations, more basis functions are
        created) or a sine wave.

    period : int
        How many seconds is the period of oscillation of the drift

    Returns
    ----------
    noise_drift : one dimensional array, float
        The drift timecourse of activity

    """

    # Calculate drift differently depending on the basis function
    if basis == 'discrete_cos':

        # Specify each tr in terms of its phase with the given period
        timepoints = np.linspace(0, trs - 1, trs)
        timepoints = ((timepoints * tr_duration) / period) * 2 * np.pi

        # Specify the other timing information
        duration = trs * tr_duration
        basis_funcs = int(np.floor(duration / period))  # How bases do you have

        if basis_funcs == 0:
            err_msg = 'Too few timepoints (' + str(trs) + ') to accurately ' \
                                                          'model drift'
            logger.warning(err_msg)
            basis_funcs = 1

        noise_drift = np.zeros((timepoints.shape[0], basis_funcs))
        for basis_counter in list(range(1, basis_funcs + 1)):

            # What steps do you want to take for this basis function
            timepoints_basis = (timepoints/basis_counter) + (np.random.rand()
                                                             * np.pi * 2)

            # Store the drift from this basis func
            noise_drift[:, basis_counter - 1] = np.cos(timepoints_basis)

        # Average the drift
        noise_drift = np.mean(noise_drift, 1)

    elif basis == 'sine':

        # Calculate the cycles of the drift for a given function.
        cycles = trs * tr_duration / period

        # Create a sine wave with a given number of cycles and random phase
        timepoints = np.linspace(0, trs - 1, trs)
        phaseshift = np.pi * 2 * np.random.random()
        phase = (timepoints / (trs - 1) * cycles * 2 * np.pi) + phaseshift
        noise_drift = np.sin(phase)

    # Normalize so the sigma is 1
    noise_drift = stats.zscore(noise_drift)

    # Return noise
    return noise_drift


def _generate_noise_temporal_autoregression(timepoints,
                                            noise_dict,
                                            dimensions,
                                            template,
                                            mask,
                                            ):

    """Generate the autoregression noise
    Make a slowly drifting timecourse with the given autoregression
    parameters. This can take in both AR and MA components

    Parameters
    ----------

    timepoints : 1 Dimensional array
        What time points are sampled by a TR

    noise_dict : dict
        A dictionary specifying the types of noise in this experiment. The
        noise types interact in important ways. First, all noise types
        ending with sigma (e.g. motion sigma) are mixed together in
        _generate_temporal_noise. The sigma values describe the proportion of
        mixing of these elements. However critically, SFNR is the
        parameter that describes how much noise these components contribute
        to the brain. If you set the noise dict to matched then it will fit
        the parameters to match the participant as best as possible.

    dimensions : 3 length array, int
        What is the shape of the volume to be generated

    template : 3d array, float
        A continuous (0 -> 1) volume describing the likelihood a voxel is in
        the brain. This can be used to contrast the brain and non brain.

    mask : 3 dimensional array, binary
        The masked brain, thresholded to distinguish brain and non-brain

    Returns
    ----------
    noise_autoregression : one dimensional array, float
        Generates the autoregression noise timecourse

    """

    # Pull out the relevant noise parameters
    auto_reg_rho = noise_dict['auto_reg_rho']
    ma_rho = noise_dict['ma_rho']

    # Specify the order based on the number of rho supplied
    auto_reg_order = len(auto_reg_rho)
    ma_order = len(ma_rho)

    # This code assumes that the AR order is higher than the MA order
    if ma_order > auto_reg_order:
        err_str = 'MA order (' + str(ma_order) +') is greater than AR order ' \
                                                '('+ str(auto_reg_order) + \
                  '). Cannot run.'
        raise ValueError(err_str)

    # Generate a random variable at each time point that is a decayed value
    # of the previous time points
    noise_autoregression = np.zeros((dimensions[0], dimensions[1],
                                     dimensions[2], len(timepoints)))
    err_vols = np.zeros((dimensions[0], dimensions[1], dimensions[2],
                         len(timepoints)))
    for tr_counter in range(len(timepoints)):

        # Create a brain shaped volume with appropriate smoothing properties
        noise = _generate_noise_spatial(dimensions=dimensions,
                                         mask=mask,
                                         fwhm=noise_dict['fwhm'],
                                         )

        if tr_counter == 0:
            noise_autoregression[:, :, :, tr_counter] = noise

        else:

            # Preset the volume to collect the AR estimated process
            AR_vol = np.zeros((dimensions[0], dimensions[1], dimensions[2]))

            # Iterate through both the AR and MA values
            for pCounter in list(range(1, auto_reg_order + 1)):
                past_TR = int(tr_counter - pCounter)

                if tr_counter - pCounter >= 0:

                    # Pull out a previous TR
                    past_vols = noise_autoregression[:, :, :, past_TR]

                    # Add the discounted previous volume
                    AR_vol += past_vols * auto_reg_rho[pCounter - 1]

                    # If the MA order has at least this many coefficients
                    # then consider the error terms
                    if ma_order >= pCounter:

                        # Collect the noise from the previous TRs
                        err_vols[:, :, :, tr_counter] = noise

                        # Pull out a previous TR
                        past_noise = err_vols[:, :, :, past_TR]

                        # Add the discounted previous noise
                        AR_vol += past_noise * ma_rho[pCounter - 1]

            noise_autoregression[:, :, :, tr_counter] = AR_vol + noise

    # Z score the data so that all of the standard deviations of the voxels
    # are one (but the ARMA coefs are unchanged)
    noise_autoregression = stats.zscore(noise_autoregression, 3)

    return noise_autoregression


def _generate_noise_temporal_phys(timepoints,
                                  resp_freq=0.2,
                                  heart_freq=1.17,
                                  ):
    """Generate the physiological noise.
    Create noise representing the heart rate and respiration of the data.
    Default values based on Walvaert, Durnez, Moerkerke, Verdoolaege and
    Rosseel, 2011

    Parameters
    ----------

    timepoints : 1 Dimensional array
        What time points, in seconds, are sampled by a TR

    resp_freq : float
        What is the frequency of respiration

    heart_freq : float
        What is the frequency of heart beat

    Returns
    ----------
    noise_phys : one dimensional array, float
        Generates the physiological temporal noise timecourse

    """

    noise_phys = []  # Preset
    resp_phase = (np.random.rand(1) * 2 * np.pi)[0]
    heart_phase = (np.random.rand(1) * 2 * np.pi)[0]
    for tr_counter in timepoints:

        # Calculate the radians for each variable at this
        # given TR
        resp_radians = resp_freq * tr_counter * 2 * np.pi + resp_phase
        heart_radians = heart_freq * tr_counter * 2 * np.pi + heart_phase

        # Combine the two types of noise and append
        noise_phys.append(np.cos(resp_radians) + np.sin(heart_radians))

    # Normalize
    noise_phys = stats.zscore(noise_phys)

    return noise_phys


def _generate_noise_spatial(dimensions,
                            mask=None,
                            fwhm=4.0,
                            ):
    """Generate code for Gaussian Random Fields.

    Adapted from code found here:
    http://andrewwalker.github.io/statefultransitions/post/gaussian-fields/
    with permission from the author:
    https://twitter.com/walkera101/status/785578499440377858. Original code
    comes from http://mathematica.stackexchange.com/questions/4829
    /efficiently-generating-n-d-gaussian-random-fields with a WTFPL (
    http://www.wtfpl.net).

    Parameters
    ----------

    dimensions : 3 length array, int
        What is the shape of the volume to be generated

    template : 3d array, float
        A continuous (0 -> 1) volume describing the likelihood a voxel is in
        the brain. This can be used to contrast the brain and non brain.

    mask : 3 dimensional array, binary
        The masked brain, thresholded to distinguish brain and non-brain

    fwhm : float
        What is the full width half max of the gaussian fields being created.
        This is converted into a sigma which is used in this function.
        However, this conversion was found empirically by testing values of
        sigma and how it relates to fwhm values. The relationship that would be
        found in such a test depends on the size of the brain (bigger brains
        can have bigger fwhm).
        However, small errors shouldn't matter too much since the fwhm
        generated here can only be approximate anyway: firstly, although the
        distribution that is being drawn from is set to this value,
        this will manifest differently on every draw. Secondly, because of
        the masking and dimensions of the generated volume, this does not
        behave simply- wrapping effects matter (the outputs are
        closer to the input value if you have no mask).
        Use _calc_fwhm on this volume alone if you have concerns about the
        accuracy of the fwhm.

    Returns
    ----------

    noise_spatial : 3d array, float
        Generates the spatial noise volume for these parameters

    """

    # Check the input is correct
    if len(dimensions) == 4:
        raise IndexError('4 dimensions have been supplied, only using 3')
        dimensions = dimensions[0:3]

    def _logfunc(x, a, b, c):
        """Solve for y given x for log function.

            Parameters
            ----------

            x : float
                x value of log function

            a : float
                x shift of function

            b : float
                rate of change

            c : float
                y shift of function

            Returns
            ----------

            float
                y value of log function
            """
        return (np.log(x + a) / np.log(b)) + c

    def _fftIndgen(n):
        """# Specify the fft coefficents

        Parameters
        ----------

        n : int
            Dim size to estimate over

        Returns
        ----------

        array of ints
            fft indexes
        """

        # Pull out the ascending and descending indexes
        ascending = np.linspace(0, int(n / 2), int(n / 2 + 1))
        elements = int(np.ceil(n / 2 - 1))  # Round up so that len(output)==n
        descending = np.linspace(-elements, -1, elements)

        return np.concatenate((ascending, descending))

    def _Pk2(idxs, sigma):
        """# Specify the amplitude given the fft coefficents

        Parameters
        ----------

        idxs : 3 by voxel array int
            fft indexes

        sigma : float
            spatial sigma

        Returns
        ----------

        amplitude : 3 by voxel array
            amplitude of the fft coefficients
        """

        # The first set of idxs ought to be zero so make the first value zero to
        # avoid a divide by zero error
        amp_start = np.array((0))

        # Compute the amplitude of the function for a series of indices
        amp_end = np.sqrt(np.sqrt(np.sum(idxs[:, 1:] ** 2, 0)) ** (-1 * sigma))
        amplitude = np.append(amp_start, amp_end)

        # Return the output
        return amplitude

    # Convert from fwhm to sigma (relationship discovered empirical, only an
    #  approximation up to sigma = 0 -> 5 which corresponds to fwhm = 0 -> 8,
    # relies on an assumption of brain size).
    spatial_sigma = _logfunc(fwhm, -0.36778719, 2.10601011, 2.15439247)

    noise = np.fft.fftn(np.random.normal(size=dimensions))

    # Create a meshgrid of the object
    fft_vol = np.meshgrid(_fftIndgen(dimensions[0]), _fftIndgen(dimensions[1]),
                          _fftIndgen(dimensions[2]))

    # Reshape the data into a vector
    fft_vec = np.asarray((fft_vol[0].flatten(), fft_vol[1].flatten(), fft_vol[
        2].flatten()))

    # Compute the amplitude for each element in the grid
    amp_vec = _Pk2(fft_vec, spatial_sigma)

    # Reshape to be a brain volume
    amplitude = amp_vec.reshape(dimensions)

    # Inverse FFT of the noise plus amplitude
    noise_spatial = np.fft.ifftn(noise * amplitude)

    # Mask or not, then z score
    if mask is not None:

        # Mask the output
        noise_spatial = noise_spatial.real * mask

        # Z score the specific to the brain
        noise_spatial[mask > 0] = stats.zscore(noise_spatial[mask > 0])
    else:
        noise_spatial = stats.zscore(noise_spatial.real)

    return noise_spatial


def _generate_noise_temporal(stimfunction_tr,
                             tr_duration,
                             dimensions,
                             template,
                             mask,
                             noise_dict
                             ):
    """Generate the temporal noise
    Generate the time course of the average brain voxel. To change the
    relative mixing of the noise components, change the sigma's specified
    below.

    Parameters
    ----------

    stimfunction_tr : 1 Dimensional array
        This is the timecourse of the stimuli in this experiment,
        each element represents a TR

    tr_duration : int
        How long is a TR, in seconds

    dimensions : 3 length array, int
        What is the shape of the volume to be generated

    template : 3d array, float
        A continuous (0 -> 1) volume describing the likelihood a voxel is in
        the brain. This can be used to contrast the brain and non brain.

    mask : 3 dimensional array, binary
        The masked brain, thresholded to distinguish brain and non-brain

    noise_dict : dict
        A dictionary specifying the types of noise in this experiment. The
        noise types interact in important ways. First, all noise types
        ending with sigma (e.g. motion sigma) are mixed together in
        _generate_temporal_noise. The sigma values describe the proportion of
        mixing of these elements. However critically, SFNR is the
        parameter that describes how much noise these components contribute
        to the brain. If you set the noise dict to matched then it will fit
        the parameters to match the participant as best as possible.

    Returns
    ----------

    noise_temporal : one dimensional array, float
        Generates the temporal noise timecourse for these parameters

    """

    # Set up common parameters
    # How many TRs are there
    trs = len(stimfunction_tr)

    # What time points are sampled by a TR?
    timepoints = list(np.linspace(0, (trs - 1) * tr_duration, trs))

    # Preset the volume
    noise_volume = np.zeros((dimensions[0], dimensions[1], dimensions[2], trs))

    # Generate the drift noise
    if noise_dict['drift_sigma'] != 0:
        # Calculate the drift time course
        noise = _generate_noise_temporal_drift(trs,
                                               tr_duration,
                                               )
        # Create a volume with the drift properties
        volume = np.ones(dimensions)

        # Combine the volume and noise
        noise_volume += np.multiply.outer(volume, noise) * noise_dict[
            'drift_sigma']

    # Generate the physiological noise
    if noise_dict['physiological_sigma'] != 0:

        # Calculate the physiological time course
        noise = _generate_noise_temporal_phys(timepoints,
                                               )

        # Create a brain shaped volume with similar smoothing properties
        volume = _generate_noise_spatial(dimensions=dimensions,
                                         mask=mask,
                                         fwhm=noise_dict['fwhm'],
                                         )

        # Combine the volume and noise
        noise_volume += np.multiply.outer(volume, noise) * noise_dict[
            'physiological_sigma']

    # Generate the AR noise
    if noise_dict['auto_reg_sigma'] != 0:

        # Calculate the AR time course volume
        noise = _generate_noise_temporal_autoregression(timepoints,
                                                        noise_dict,
                                                        dimensions,
                                                        template,
                                                        mask,
                                                        )

        # Combine the volume and noise
        noise_volume += noise * noise_dict['auto_reg_sigma']

    # Generate the task related noise
    if noise_dict['task_sigma'] != 0 and np.sum(stimfunction_tr) > 0:

        # Calculate the task based noise time course
        noise = _generate_noise_temporal_task(stimfunction_tr,
                                              )

        # Create a brain shaped volume with similar smoothing properties
        volume = _generate_noise_spatial(dimensions=dimensions,
                                         mask=mask,
                                         fwhm=noise_dict['fwhm'],
                                         )
        # Combine the volume and noise
        noise_volume += np.multiply.outer(volume, noise) * noise_dict[
            'task_sigma']

    # Finally, z score each voxel so things mix nicely
    noise_volume = stats.zscore(noise_volume, 3)

    # If it is a nan it is because you just divided by zero (since some
    # voxels are zeros in the template)
    noise_volume[np.isnan(noise_volume)] = 0

    return noise_volume


def mask_brain(volume,
               template_name=None,
               mask_threshold=None,
               mask_self=True,
               ):
    """ Mask the simulated volume
    This creates a mask specifying the approximate likelihood that a voxel is
    part of the brain. All values are bounded to the range of 0 to 1. An
    appropriate threshold to isolate brain voxels is >0.2

    Parameters
    ----------

    volume : multidimensional array
        Either numpy array of a volume or a tuple describing the dimensions
        of the mask to be created

    template_name : str
        What is the path to the template to be loaded? If empty then it
        defaults to an MNI152 grey matter mask. This is ignored if mask_self
        is True.

    mask_threshold : float
        What is the threshold (0 -> 1) for including a voxel in the mask? If
        None then the program will try and identify the last wide peak in a
        histogram of the template (assumed to be the brain voxels) and takes
        the minima before that peak as the threshold. Won't work when the
        data is not bimodal.

    mask_self : bool or None
        If set to true then it makes a mask from the volume supplied (by
        averaging across time points and changing the range). If it is set
        to false then it will use the template_name as an input.

    Returns
    ----------

    mask : 3 dimensional array, binary
        The masked brain, thresholded to distinguish brain and non-brain

    template : 3 dimensional array, float
        A continuous (0 -> 1) volume describing the likelihood a voxel is in
        the brain. This can be used to contrast the brain and non brain.

    """

    # If the volume supplied is a 1d array then output a volume of the
    # supplied dimensions
    if len(volume.shape) == 1:
        volume = np.ones(volume)

    # Load in the mask
    if mask_self is True:
        mask_raw = volume
    elif template_name is None:
        mask_raw = np.load(resource_stream(__name__, "grey_matter_mask.npy"))
    else:
        mask_raw = np.load(template_name)

    # Make the masks 3dremove_baseline
    if len(mask_raw.shape) == 3:
        mask_raw = np.array(mask_raw)
    elif len(mask_raw.shape) == 4 and mask_raw.shape[3] == 1:
        mask_raw = np.array(mask_raw[:, :, :, 0])
    else:
        mask_raw = np.mean(mask_raw, 3)

    # Find the max value (so you can calulate these as proportions)
    mask_max = mask_raw.max()

    # Make sure the mask values range from 0 to 1 (make out of max of volume
    #  so that this is invertible later)
    mask_raw = mask_raw / mask_max

    # If there is only one brain volume then make this a forth dimension
    if len(volume.shape) == 3:
        temp = np.zeros([volume.shape[0], volume.shape[1], volume.shape[2], 1])
        temp[:, :, :, 0] = volume
        volume = temp

    # Reshape the mask to be the size as the brain
    brain_dim = volume.shape
    mask_dim = mask_raw.shape

    zoom_factor = (brain_dim[0] / mask_dim[0],
                   brain_dim[1] / mask_dim[1],
                   brain_dim[2] / mask_dim[2],
                   )

    # Scale the mask according to the input brain
    # You might get a warning if the zoom_factor is not an integer but you
    # can safely ignore that.
    template = ndimage.zoom(mask_raw, zoom_factor, order=2)
    template[template < 0] = 0

    # If the mask threshold is not supplied then guess it is a minima
    # between the two peaks of the bimodal distribution of voxel activity
    if mask_threshold is None:

        # How many bins on either side of a peak will be compared
        order = 5

        # Make the histogram
        template_vector = template.reshape(brain_dim[0] * brain_dim[1] *
                                           brain_dim[2])
        template_hist = np.histogram(template_vector, 100)

        # Zero pad the values
        binval = np.concatenate([np.zeros((order,)), template_hist[0]])
        bins = np.concatenate([np.zeros((order,)), template_hist[1]])

        # Identify the first two peaks
        peaks = signal.argrelmax(binval, order=order)[0][0:2]

        # What is the minima between peaks
        minima = binval[peaks[0]:peaks[1]].min()

        # What is the index of the last idx with this min value (since if
        # zero, there may be many)
        minima_idx = (np.where(binval[peaks[0]:peaks[1]] == minima) + peaks[
            0])[-1]

        # Convert the minima into a threshold
        mask_threshold = bins[minima_idx][0]

    # Mask the template based on the threshold
    mask = np.zeros(template.shape)
    mask[template > mask_threshold] = 1

    return mask, template


def _noise_dict_update(noise_dict):
    """
    Update the noise dictionary parameters with default values, in case any
    were missing

    Parameters
    ----------

    noise_dict : dict
        A dictionary specifying the types of noise in this experiment. The
        noise types interact in important ways. First, all noise types
        ending with sigma (e.g. motion sigma) are mixed together in
        _generate_temporal_noise. These values describe the proportion of
        mixing of these elements. However critically, SFNR is the
        parameter that describes how much noise these components contribute
        to the brain. If you set the noise dict to matched then it will fit
        the parameters to match the participant as best as possible.

    Returns
    -------

    noise_dict : dict
        Updated dictionary

    """

    # Check what noise is in the dictionary and add if necessary. Numbers
    # determine relative proportion of noise

    if 'task_sigma' not in noise_dict:
        noise_dict['task_sigma'] = 0
    if 'drift_sigma' not in noise_dict:
        noise_dict['drift_sigma'] = 0
    if 'auto_reg_sigma' not in noise_dict:
        noise_dict['auto_reg_sigma'] = 1
    if 'auto_reg_rho' not in noise_dict:
        noise_dict['auto_reg_rho'] = [0.5]
    if 'ma_rho' not in noise_dict:
        noise_dict['ma_rho'] = [0.0]
    if 'physiological_sigma' not in noise_dict:
        noise_dict['physiological_sigma'] = 0
    if 'sfnr' not in noise_dict:
        noise_dict['sfnr'] = 90
    if 'snr' not in noise_dict:
        noise_dict['snr'] = 50
    if 'max_activity' not in noise_dict:
        noise_dict['max_activity'] = 1000
    if 'voxel_size' not in noise_dict:
        noise_dict['voxel_size'] = [1.0, 1.0, 1.0]
    if 'fwhm' not in noise_dict:
        noise_dict['fwhm'] = 4
    if 'matched' not in noise_dict:
        noise_dict['matched'] = 0

    return noise_dict


def _fit_spatial(noise,
                 noise_temporal,
                 mask,
                 template,
                 spatial_sd,
                 temporal_sd,
                 noise_dict,
                 fit_thresh,
                 fit_delta,
                 iterations,
                 ):
    """
        Fit the noise model to match the SNR of the data

        Parameters
        ----------

        noise : multidimensional array, float
            Initial estimate of the noise

        noise_temporal : multidimensional array, float
            The temporal noise that was generated by _generate_temporal_noise

        tr_duration : float
            What is the duration, in seconds, of each TR?

        template : 3d array, float
            A continuous (0 -> 1) volume describing the likelihood a voxel is in
            the brain. This can be used to contrast the brain and non brain.

        mask : 3d array, binary
            The mask of the brain volume, distinguishing brain from non-brain

        spatial_sd : float
            What is the standard deviation in space of the noise volume to be
            generated

        temporal_sd : float
            What is the standard deviation in time of the noise volume to be
            generated

        noise_dict : dict
            A dictionary specifying the types of noise in this experiment. The
            noise types interact in important ways. First, all noise types
            ending with sigma (e.g. motion sigma) are mixed together in
            _generate_temporal_noise. These values describe the proportion of
            mixing of these elements. However critically, SFNR is the
            parameter that describes how much noise these components contribute
            to the brain. If you set the noise dict to matched then it will
            fit the parameters to match the participant as best as possible.

        fit_thresh : float
            What proportion of the target parameter value is sufficient error to
            warrant finishing fit search.

        fit_delta : float
            How much are the parameters attenuated during the fitting process,
            in terms of the proportion of difference between the target
            parameter and the actual parameter

        iterations : int
            The first element is how many steps of fitting the SFNR and SNR values
            will be performed. Usually converges after < 5. The second element
            is the number of iterations for the AR fitting. This is much more
            time consuming (has to make a new timecourse on each iteration) so
            be careful about setting this appropriately.

        Returns
        -------

        noise : multidimensional array, float
            Generates the noise volume given these parameters

        """

    # Pull out information that is needed
    dim_tr = noise.shape
    base = template * noise_dict['max_activity']
    base = base.reshape(dim_tr[0], dim_tr[1], dim_tr[2], 1)
    mean_signal = (base[mask > 0]).mean()
    target_snr = noise_dict['snr']

    # Iterate through different parameters to fit SNR and SFNR
    spat_sd_orig = np.copy(spatial_sd)
    iteration = 0
    for iteration in list(range(iterations)):

        # Calculate the new metrics
        new_snr = _calc_snr(noise, mask, template_baseline=template)

        # Calculate the difference between the real and simulated data
        diff_snr = abs(new_snr - target_snr) / target_snr

        # If the AR is sufficiently close then break the loop
        if diff_snr < fit_thresh:
            logger.info('Terminated SNR fit after ' + str(
                iteration) + ' iterations.')
            break

        # Convert the SFNR and SNR
        spat_sd_new = mean_signal / new_snr

        # Update the variable
        spatial_sd -= ((spat_sd_new - spat_sd_orig) * fit_delta)

        # Prevent these going out of range
        if spatial_sd < 0 or np.isnan(spatial_sd):
            spatial_sd = 10e-3

        # Set up the machine noise
        noise_system = _generate_noise_system(dimensions_tr=dim_tr,
                                              spatial_sd=spatial_sd,
                                              temporal_sd=temporal_sd,
                                              )

        # Sum up the noise of the brain
        noise = base + (noise_temporal * (1 - temporal_sd)) + noise_system

        # Reject negative values (only happens outside of the brain)
        noise[noise < 0] = 0

    # Failed to converge
    if iterations == 0:
        logger.info('No fitting iterations were run')
    elif iteration == iterations:
        logger.info('SNR failed to converge.')

    # Return the updated noise
    return noise, spatial_sd


def _fit_temporal(noise,
                  mask,
                  template,
                  stimfunction_tr,
                  tr_duration,
                  spatial_sd,
                  temporal_proportion,
                  temporal_sd,
                  noise_dict,
                  fit_thresh,
                  fit_delta,
                  iterations,
                  ):
    """
        Fit the noise model to match the SFNR and AR of the data

        Parameters
        ----------

        noise : multidimensional array, float
            Initial estimate of the noise

        mask : 3d array, binary
            The mask of the brain volume, distinguishing brain from non-brain

        template : 3d array, float
            A continuous (0 -> 1) volume describing the likelihood a voxel is in
            the brain. This can be used to contrast the brain and non brain.

        stimfunction_tr :  Iterable, list
            When do the stimuli events occur. Each element is a TR

        tr_duration : float
            What is the duration, in seconds, of each TR?

        spatial_sd : float
            What is the standard deviation in space of the noise volume to be
            generated

        temporal_proportion, float
            What is the proportion of the temporal variance (as specified by the
            SFNR noise parameter) that is accounted for by the system noise. If
            this number is high then all of the temporal variability is due to
            system noise, if it is low then all of the temporal variability is
            due to brain variability.

        temporal_sd : float
            What is the standard deviation in time of the noise volume to be
            generated

        noise_dict : dict
            A dictionary specifying the types of noise in this experiment. The
            noise types interact in important ways. First, all noise types
            ending with sigma (e.g. motion sigma) are mixed together in
            _generate_temporal_noise. These values describe the proportion of
            mixing of these elements. However critically, SFNR is the
            parameter that describes how much noise these components contribute
            to the brain. If you set the noise dict to matched then it will
            fit the parameters to match the participant as best as possible.

        fit_thresh : float
            What proportion of the target parameter value is sufficient error to
            warrant finishing fit search.

        fit_delta : float
            How much are the parameters attenuated during the fitting process,
            in terms of the proportion of difference between the target
            parameter and the actual parameter

        iterations : list, int
            The first element is how many steps of fitting the SFNR and SNR
            values will be performed. Usually converges after < 5. The
            second element is the number of iterations for the AR fitting.
            This is much more time consuming (has to make a new timecourse
            on each iteration) so be careful about setting this appropriately.

        Returns
        -------

        noise : multidimensional array, float
            Generates the noise volume given these parameters

    """

    # Pull out the
    dim_tr = noise.shape
    dim = dim_tr[0:3]
    base = template * noise_dict['max_activity']
    base = base.reshape(dim[0], dim[1], dim[2], 1)
    mean_signal = (base[mask > 0]).mean()

    # Iterate through different parameters to fit SNR and SFNR
    temp_sd_orig = np.copy(temporal_sd)

    # Make a copy of the dictionary so it can be modified
    new_nd = copy.deepcopy(noise_dict)

    # What SFNR do you want
    target_sfnr = noise_dict['sfnr']

    # What AR do you want?
    target_ar = noise_dict['auto_reg_rho'][0]

    # Iterate through different MA parameters to fit AR
    for iteration in list(range(iterations)):

        # If there are iterations left to perform then recalculate the
        # metrics and try again

        # Calculate the new SFNR
        new_sfnr = _calc_sfnr(noise, mask)

        # Calculate the AR
        new_ar, _ = _calc_ARMA_noise(noise,
                                     mask,
                                     len(noise_dict['auto_reg_rho']),
                                     len(noise_dict['ma_rho']),
                                     )

        # Calculate the difference between the real and simulated data
        sfnr_diff = abs(new_sfnr - target_sfnr) / target_sfnr

        # Calculate the difference in the first AR component
        ar_diff = new_ar[0] - target_ar

        # If the SFNR and AR is sufficiently close then break the loop
        if (abs(ar_diff) / target_ar) < fit_thresh and sfnr_diff < fit_thresh:
            logger.info('Terminated AR fit after ' + str(iteration) +
                  ' iterations.')
            break

        ## Otherwise update the noise metrics

        # Get the new temporal noise value
        temp_sd_new = mean_signal / new_sfnr
        temporal_sd -= ((temp_sd_new - temp_sd_orig) * fit_delta)

        # Set the new system noise
        temp_sd_system_new = np.sqrt((temporal_sd ** 2) * temporal_proportion)

        # Prevent these going out of range
        if temporal_sd < 0 or np.isnan(temporal_sd):
            temporal_sd = 10e-3

        # Get the new AR value
        new_nd['auto_reg_rho'][0] -= (ar_diff * fit_delta)

        # Don't let the AR coefficient exceed 1
        if new_nd['auto_reg_rho'][0] >= 1:
            new_nd['auto_reg_rho'][0] = 0.99

        # Generate the noise. The appropriate
        noise_temporal = _generate_noise_temporal(stimfunction_tr,
                                                  tr_duration,
                                                  dim,
                                                  template,
                                                  mask,
                                                  new_nd,
                                                  )

        # Set up the machine noise
        noise_system = _generate_noise_system(dimensions_tr=dim_tr,
                                              spatial_sd=spatial_sd,
                                              temporal_sd=temp_sd_system_new,
                                              )

        # Sum up the noise of the brain
        noise = base + (noise_temporal * (1 - temporal_sd)) + noise_system

        # Reject negative values (only happens outside of the brain)
        noise[noise < 0] = 0

    # Failed to converge
    if iterations == 0:
        logger.info('No fitting iterations were run')
    elif iteration == iterations:
        logger.info('AR failed to converge.')

    # Return the updated noise
    return noise

def generate_noise(dimensions,
                   stimfunction_tr,
                   tr_duration,
                   template,
                   mask=None,
                   noise_dict=None,
                   temporal_proportion=0.5,
                   iterations=None,
                   fit_thresh=0.05,
                   fit_delta=0.5,
                   ):
    """ Generate the noise to be added to the signal.
    Default noise parameters will create a noise volume with a standard
    deviation of 0.1 (where the signal defaults to a value of 1). This has
    built into estimates of how different types of noise mix. All noise
    values can be set by the user or estimated with calc_noise.

    Parameters
    ----------

    dimensions : nd array
        What is the shape of the volume to be generated

    stimfunction_tr :  Iterable, list
        When do the stimuli events occur. Each element is a TR

    tr_duration : float
        What is the duration, in seconds, of each TR?

    template : 3d array, float
        A continuous (0 -> 1) volume describing the likelihood a voxel is in
        the brain. This can be used to contrast the brain and non brain.

    mask : 3d array, binary
        The mask of the brain volume, distinguishing brain from non-brain

    noise_dict : dictionary, float
        This is a dictionary which describes the noise parameters of the
        data. If there are no other variables provided then it will use
        default values

    temporal_proportion, float
        What is the proportion of the temporal variance (as specified by the
        SFNR noise parameter) that is accounted for by the system noise. If
        this number is high then all of the temporal variability is due to
        system noise, if it is low then all of the temporal variability is
        due to brain variability.

    iterations : list, int
        The first element is how many steps of fitting the SFNR and SNR values
        will be performed. Usually converges after < 5. The second element
        is the number of iterations for the AR fitting. This is much more
        time consuming (has to make a new timecourse on each iteration) so
        be careful about setting this appropriately.

    fit_thresh : float
        What proportion of the target parameter value is sufficient error to
        warrant finishing fit search.

    fit_delta : float
        How much are the parameters attenuated during the fitting process,
        in terms of the proportion of difference between the target
        parameter and the actual parameter


    Returns
    ----------

    noise : multidimensional array, float
        Generates the noise volume for these parameters

    """

    # Check the input data
    if template.max() > 1.1:
        raise ValueError('Template out of range')

    # Change to be an empty dictionary if it is None
    if noise_dict is None:
        noise_dict = {}

    # Take in the noise dictionary and add any missing information
    noise_dict = _noise_dict_update(noise_dict)

    # How many iterations will you perform? If unspecified it will set
    # values based on whether you are trying to match noise specifically to
    # this participant or just get in the ball park
    if iterations is None:
        if noise_dict['matched'] == 1:
            iterations = [20, 20]
        else:
            iterations = [0, 0]

    if abs(noise_dict['auto_reg_rho'][0]) - abs(noise_dict['ma_rho'][0]) < 0.1:
        logger.warning('ARMA coefs are close, may have trouble fitting')

    # What are the dimensions of the volume, including time
    dimensions_tr = (dimensions[0],
                     dimensions[1],
                     dimensions[2],
                     len(stimfunction_tr))

    # Get the mask of the brain and set it to be 3d
    if mask is None:
        mask = np.ones(dimensions)

    # Create the base (this inverts the process to make the template)
    base = template * noise_dict['max_activity']

    # Reshape the base (to be the same size as the volume to be created)
    base = base.reshape(dimensions[0], dimensions[1], dimensions[2], 1)
    base = np.ones(dimensions_tr) * base

    # What is the mean signal of the non masked voxels in this template?
    mean_signal = (base[mask > 0]).mean()

    # Generate the noise
    noise_temporal = _generate_noise_temporal(stimfunction_tr=stimfunction_tr,
                                              tr_duration=tr_duration,
                                              dimensions=dimensions,
                                              template=template,
                                              mask=mask,
                                              noise_dict=noise_dict,
                                              )

    # Convert SFNR into the size of the standard deviation of temporal
    # variability
    temporal_sd = (mean_signal / noise_dict['sfnr'])

    # Calculate the temporal sd of the system noise (as opposed to the noise
    #  attributed to the functional variability).
    temporal_sd_system = np.sqrt((temporal_sd ** 2) * temporal_proportion)

    # What is the standard deviation of the background activity
    spat_sd = mean_signal / noise_dict['snr']
    spatial_sd = np.sqrt((spat_sd ** 2) * (1 - temporal_proportion))


    # Set up the machine noise
    noise_system = _generate_noise_system(dimensions_tr=dimensions_tr,
                                          spatial_sd=spatial_sd,
                                          temporal_sd=temporal_sd_system,
                                          )

    # Sum up the noise of the brain
    noise = base + (noise_temporal * (1 - temporal_sd)) + \
            noise_system

    # Reject negative values (only happens outside of the brain)
    noise[noise < 0] = 0

    # Fit the SNR
    noise, spatial_sd = _fit_spatial(noise,
                                     noise_temporal,
                                     mask,
                                     template,
                                     spatial_sd,
                                     temporal_sd_system,
                                     noise_dict,
                                     fit_thresh,
                                     fit_delta,
                                     iterations[0],
                                     )

    # Fit the SFNR and AR noise
    noise = _fit_temporal(noise,
                          mask,
                          template,
                          stimfunction_tr,
                          tr_duration,
                          spatial_sd,
                          temporal_proportion,
                          temporal_sd,
                          noise_dict,
                          fit_thresh,
                          fit_delta,
                          iterations[1],
                          )

    # Return the noise
    return noise

def compute_signal_change(signal_function,
                          noise_function,
                          noise_dict,
                          magnitude,
                          method='PSC',
                          ):
    """ Rescale the current a signal functions based on a metric and
    magnitude supplied. Metrics are heavily influenced by Welvaert & Rosseel
    (2013). The rescaling is based on the maximal activity in the
    timecourse. Importantly, all values within the signal_function are
    scaled to have a min of -1 or max of 1

    Parameters
    ----------


    signal_function : timepoint by voxel array
        The signal time course to be altered. This can have
        multiple time courses specified as different columns in this
        array. Conceivably you could use the output of
        generate_stimfunction as the input but the temporal variance
        will be incorrect

    noise_function : timepoint by voxel numpy array
        The time course of noise (a voxel created from generate_noise)
        for each voxel specified in signal_function. This is necessary
        for computing the mean evoked activity and the noise variability

    noise_dict : dict
         A dictionary specifying the types of noise in this experiment. The
        noise types interact in important ways. First, all noise types
        ending with sigma (e.g. motion sigma) are mixed together in
        _generate_temporal_noise. The sigma values describe the proportion of
        mixing of these elements. However critically, SFNR is the
        parameter that describes how much noise these components contribute
        to the brain. If you set the noise dict to matched then it will
        fit the parameters to match the participant as best as possible.

    magnitude : list of floats
        This specifies the size, in terms of the metric choosen below,
        of the signal being generated. This can be a single number,
        and thus apply to all signal timecourses, or it can be array and
        thus different for each voxel.

    method : str
        Select the procedure used to calculate the signal magnitude,
        some of which are based on the definitions outlined in Welvaert &
        Rosseel (2013):
        - 'SFNR': Change proportional to the temporal variability,
        as represented by the (desired) SFNR
        - 'CNR_Amp/Noise-SD': Signal magnitude relative to the temporal
        noise
        - 'CNR_Amp2/Noise-Var_dB': Same as above but converted to decibels
        - 'CNR_Signal-SD/Noise-SD': Standard deviation in signal
        relative to standard deviation in noise
        - 'CNR_Signal-Var/Noise-Var_dB': Same as above but converted to
        decibels
        - 'PSC': Calculate the percent signal change based on the
        average activity of the noise (mean / 100 * magnitude)


    Returns
    ----------
    signal_function_scaled : 4d numpy array
        The new signal volume with the appropriately set signal change

    """

    # If you have only one magnitude value, duplicate the magnitude for each
    #  timecourse you have
    if len(magnitude) == 1:
        magnitude *= signal_function.shape[1]

    # Scale all signals that to have a range of -1 to 1. This is
    # so that any values less than this will be scaled appropriately
    signal_function /= np.max(np.abs(signal_function))

    # Iterate through the timecourses and calculate the metric
    signal_function_scaled = np.zeros(signal_function.shape)
    for voxel_counter in range(signal_function.shape[1]):

        # Pull out the values for this voxel
        sig_voxel = signal_function[:, voxel_counter]
        noise_voxel = noise_function[:, voxel_counter]
        magnitude_voxel = magnitude[voxel_counter]

        # Calculate the scaled time course using the specified method
        if method == 'SFNR':

            # How much temporal variation is there, relative to the mean
            # activity
            temporal_var = noise_voxel.mean() / noise_dict['sfnr']

            # Multiply the timecourse by the variability metric
            new_sig = sig_voxel * (temporal_var * magnitude_voxel)

        elif method == 'CNR_Amp/Noise-SD':

            # What is the standard deviation of the noise
            noise_std = np.std(noise_voxel)

            # Multiply the signal timecourse by the the CNR and noise (
            # rearranging eq.)
            new_sig = sig_voxel * (magnitude_voxel * noise_std)

        elif method == 'CNR_Amp2/Noise-Var_dB':

            # Calculate the current signal amplitude (likely to be 1,
            # but not necessarily)
            sig_amp = np.max(np.abs(sig_voxel))

            # What is the standard deviation of the noise
            noise_std = np.std(noise_voxel)

            # Rearrange the equation to compute the size of signal change in
            #  decibels
            scale = 10 ** ((magnitude_voxel / sig_amp) + np.log10(noise_std
                                                                  ** 2))
            new_sig = sig_voxel * np.sqrt(scale)

        elif method == 'CNR_Signal-SD/Noise-SD':

            # What is the standard deviation of the signal and noise
            sig_std = np.std(sig_voxel)
            noise_std = np.std(noise_voxel)

            # Multiply the signal timecourse by the the CNR and noise (
            # rearranging eq.)
            new_sig = sig_voxel * (magnitude_voxel * noise_std / sig_std)

        elif method == 'CNR_Signal-Var/Noise-Var_dB':
            # What is the standard deviation of the signal and noise
            sig_std = np.std(sig_voxel)
            noise_std = np.std(noise_voxel)

            # Rearrange the equation to compute the size of signal change in
            #  decibels
            scale = 10 ** ((magnitude_voxel / sig_std) + np.log10(noise_std
                                                                  ** 2))
            new_sig = sig_voxel * np.sqrt(scale)

        elif method == 'PSC':

            # What is the average activity divided by percentage
            scale = ((noise_voxel.mean() / 100) * magnitude_voxel)
            new_sig = sig_voxel * scale

        signal_function_scaled[:, voxel_counter] = new_sig

    # Return the scaled time course
    return signal_function_scaled

def plot_brain(fig,
               brain,
               mask=None,
               percentile=99,
               ):
    """ Display the brain that has been generated with a given threshold
    Will display the voxels above the given percentile and then a shadow of
    all voxels in the mask

    Parameters
    ----------

    fig : matplotlib object
        The figure to be displayed, generated from matplotlib. import
        matplotlib.pyplot as plt; fig = plt.figure()

    brain : 3d array
        This is a 3d array with the neural data

    mask : 3d array
        A binary mask describing the location that you want to specify as

    percentile : float
        What percentage of voxels will be included? Based on the values
        supplied

    Returns
    ----------
    ax : matplotlib object
        Object with the information to be plotted

    """

    ax = fig.add_subplot(111, projection='3d')

    # Threshold the data
    threshold = np.percentile(brain.reshape(np.prod(brain.shape[0:3])),
                              percentile)

    # How many voxels exceed a threshold
    brain_threshold = np.where(np.abs(brain) > threshold)

    # Clear the way
    ax.clear()

    ax.set_xlim(0, brain.shape[0])
    ax.set_ylim(0, brain.shape[1])
    ax.set_zlim(0, brain.shape[2])

    # If a mask is provided then plot this
    if mask is not None:
        mask_threshold = np.where(np.abs(mask) > 0)
        ax.scatter(mask_threshold[0],
                   mask_threshold[1],
                   mask_threshold[2],
                   zdir='z',
                   c='black',
                   s=10,
                   alpha=0.01)

    # Plot the volume
    ax.scatter(brain_threshold[0],
               brain_threshold[1],
               brain_threshold[2],
               zdir='z',
               c='red',
               s=20)

    return ax<|MERGE_RESOLUTION|>--- conflicted
+++ resolved
@@ -509,12 +509,7 @@
 
     # Check files
     if np.max(onsets) > total_time:
-<<<<<<< HEAD
-        logger.info('Onsets outside of range of total time. Aborting')
-        exit()
-=======
         raise ValueError('Onsets outside of range of total time.')
->>>>>>> b81adac0
 
     # Generate the time course as empty, each element is a millisecond by
     # default
